[build-system]
requires = ["setuptools", "wheel"]
build-backend = "setuptools.build_meta"

[project]
name = "aiobmsble"
<<<<<<< HEAD
version = "0.4.1"
requires-python = ">=3.13"
=======
version = "0.5.0"
requires-python = ">=3.12"
>>>>>>> 121b7b3e
description = "Asynchronous Python library to query battery management systems via Bluetooth Low Energy."
readme = "README.md"
authors = [
  {name = "Patrick Loschmidt"},
]
maintainers = [
  {name = "Patrick Loschmidt"}
]
license = "Apache-2.0"
license-files = ["LICENSE"]
keywords = [
    "BMS", "BLE", "battery", "bluetooth"
]
classifiers = [
  "Programming Language :: Python :: 3",
  "Operating System :: OS Independent",
  "Development Status :: 4 - Beta",
  "Intended Audience :: Developers",
  "Topic :: Software Development :: Libraries :: Python Modules"
]
dependencies = [
  "bleak>=1.0.1",
  "bleak-retry-connector>=4.0.2",
]

[project.optional-dependencies]
dev = ["pytest", "pytest-asyncio", "pytest-cov", "pytest-xdist", "hypothesis", "mypy", "ruff>=0.12.1,<0.14.0", "pylint-per-file-ignores"]

[project.urls]
Homepage = "https://github.com/patman15/aiobmsble/"
Documentation = "https://github.com/patman15/aiobmsble/README"
"Source Code" = "https://github.com/patman15/aiobmsble/"
"Bug Reports" = "https://github.com/patman15/aiobmsble/issues"

[project.scripts]
aiobmsble = "aiobmsble.__main__:main"

[tool.setuptools.package-data]
"aiobmsble.test_data" = ["*.json"]

[tool.pytest.ini_options]
minversion = "8.4"
addopts="-n auto --cov=aiobmsble --cov=examples --cov-branch --cov-report=term-missing --cov-fail-under=100 --log-cli-level=DEBUG"
pythonpath = [
    "aiobmsble",
]
testpaths = [
    "tests",
]
asyncio_mode = "auto"
asyncio_default_fixture_loop_scope = "function"

# ruff settings from HA 2025.9.0
[tool.ruff.lint]
select = [
    "A001",   # Variable {name} is shadowing a Python builtin
    "ASYNC",  # flake8-async
    "B002",   # Python does not support the unary prefix increment
    "B005",   # Using .strip() with multi-character strings is misleading
    "B007",   # Loop control variable {name} not used within loop body
#    "B009",   # Do not call getattr with a constant attribute value. It is not any safer than normal property access.
    "B014",   # Exception handler with duplicate exception
    "B015",   # Pointless comparison. Did you mean to assign a value? Otherwise, prepend assert or remove it.
    "B017",   # pytest.raises(BaseException) should be considered evil
    "B018",   # Found useless attribute access. Either assign it to a variable or remove it.
    "B023",   # Function definition does not bind loop variable {name}
    "B024",   # `{name}` is an abstract base class, but it has no abstract methods or properties
    "B026",   # Star-arg unpacking after a keyword argument is strongly discouraged
    "B032",   # Possible unintentional type annotation (using :). Did you mean to assign (using =)?
    "B035",   # Dictionary comprehension uses static key
    "B904",   # Use raise from to specify exception cause
    "B905",   # zip() without an explicit strict= parameter
    "BLE",
    "C",      # complexity
    "COM818", # Trailing comma on bare tuple prohibited
    "D",      # docstrings
    "DTZ003", # Use datetime.now(tz=) instead of datetime.utcnow()
    "DTZ004", # Use datetime.fromtimestamp(ts, tz=) instead of datetime.utcfromtimestamp(ts)
    "E",      # pycodestyle
    "F",      # pyflakes/autoflake
    "F541",   # f-string without any placeholders
    "FLY",    # flynt
    "FURB",   # refurb
    "G",      # flake8-logging-format
    "I",      # isort
    "INP",    # flake8-no-pep420
    "ISC",    # flake8-implicit-str-concat
    "ICN001", # import concentions; {name} should be imported as {asname}
    "LOG",    # flake8-logging
    "N804",   # First argument of a class method should be named cls
    "N805",   # First argument of a method should be named self
    "N815",   # Variable {name} in class scope should not be mixedCase
    "PERF",   # Perflint
    "PGH",    # pygrep-hooks
    "PIE",    # flake8-pie
    "PL",     # pylint
    "PT",     # flake8-pytest-style
    "PTH",    # flake8-pathlib
    "PYI",    # flake8-pyi
    "RET",    # flake8-return
    "RSE",    # flake8-raise
    "RUF005", # Consider iterable unpacking instead of concatenation
    "RUF006", # Store a reference to the return value of asyncio.create_task
    "RUF007", # Prefer itertools.pairwise() over zip() when iterating over successive pairs
    "RUF008", # Do not use mutable default values for dataclass attributes
    "RUF010", # Use explicit conversion flag
    "RUF013", # PEP 484 prohibits implicit Optional
    "RUF016", # Slice in indexed access to type {value_type} uses type {index_type} instead of an integer
    "RUF017", # Avoid quadratic list summation
    "RUF018", # Avoid assignment expressions in assert statements
    "RUF019", # Unnecessary key check before dictionary access
    "RUF020", # {never_like} | T is equivalent to T
    "RUF021", # Parenthesize a and b expressions when chaining and and or together, to make the precedence clear
    "RUF022", # Sort __all__
    "RUF023", # Sort __slots__
    "RUF024", # Do not pass mutable objects as values to dict.fromkeys
    "RUF026", # default_factory is a positional-only argument to defaultdict
    "RUF030", # print() call in assert statement is likely unintentional
    "RUF032", # Decimal() called with float literal argument
    "RUF033", # __post_init__ method with argument defaults
    "RUF034", # Useless if-else condition
    "RUF100", # Unused `noqa` directive
    "RUF101", # noqa directives that use redirected rule codes
    "RUF200", # Failed to parse pyproject.toml: {message}
    "S102",   # Use of exec detected
    "S103",   # bad-file-permissions
    "S108",   # hardcoded-temp-file
    "S306",   # suspicious-mktemp-usage
    "S307",   # suspicious-eval-usage
    "S313",   # suspicious-xmlc-element-tree-usage
    "S314",   # suspicious-xml-element-tree-usage
    "S315",   # suspicious-xml-expat-reader-usage
    "S316",   # suspicious-xml-expat-builder-usage
    "S317",   # suspicious-xml-sax-usage
    "S318",   # suspicious-xml-mini-dom-usage
    "S319",   # suspicious-xml-pull-dom-usage
    "S601",   # paramiko-call
    "S602",   # subprocess-popen-with-shell-equals-true
    "S604",   # call-with-shell-equals-true
    "S608",   # hardcoded-sql-expression
    "S609",   # unix-command-wildcard-injection
    "SIM",    # flake8-simplify
    "SLF",    # flake8-self
    "SLOT",   # flake8-slots
    "T100",   # Trace found: {name} used
    "T20",    # flake8-print
    "TC",     # flake8-type-checking
    "TID",    # Tidy imports
    "TRY",    # tryceratops
    "UP",     # pyupgrade
    "UP031",  # Use format specifiers instead of percent format
    "UP032",  # Use f-string instead of `format` call
    "W",      # pycodestyle
]

ignore = [
    "ASYNC109", # Async function definition with a `timeout` parameter Use `asyncio.timeout` instead
    "ASYNC110", # Use `asyncio.Event` instead of awaiting `asyncio.sleep` in a `while` loop
    "D202",     # No blank lines allowed after function docstring
    "D203",     # 1 blank line required before class docstring
    "D213",     # Multi-line docstring summary should start at the second line
    "D406",     # Section name should end with a newline
    "D407",     # Section name underlining
    "E501",     # line too long

#    "PLC1901", # {existing} can be simplified to {replacement} as an empty string is falsey; too many false positives
#    "PLR0911", # Too many return statements ({returns} > {max_returns})
#    "PLR0912", # Too many branches ({branches} > {max_branches})
    "PLR0913", # Too many arguments to function call ({c_args} > {max_args})
#    "PLR0915", # Too many statements ({statements} > {max_statements})
    "PLR2004", # Magic value used in comparison, consider replacing {value} with a constant variable
#    "PLW1641", # __eq__ without __hash__
#    "PLW2901", # Outer {outer_kind} variable {name} overwritten by inner {inner_kind} target
#    "PT011",   # pytest.raises({exception}) is too broad, set the `match` parameter or use a more specific exception
    "PT018",   # Assertion should be broken down into multiple parts
#    "RUF001",  # String contains ambiguous unicode character.
#    "RUF002",  # Docstring contains ambiguous unicode character.
#    "RUF003",  # Comment contains ambiguous unicode character.
#    "RUF015",  # Prefer next(...) over single element slice
    "SIM102",  # Use a single if statement instead of nested if statements
#    "SIM103",  # Return the condition {condition} directly
#    "SIM108",  # Use ternary operator {contents} instead of if-else-block
#    "SIM115",  # Use context handler for opening files

    # Moving imports into type-checking blocks can mess with pytest.patch()
    "TC001", # Move application import {} into a type-checking block
    "TC002", # Move third-party import {} into a type-checking block
    "TC003", # Move standard library import {} into a type-checking block
    # Quotes for typing.cast generally not necessary, only for performance critical paths
    "TC006", # Add quotes to type expression in typing.cast()

    "TRY003", # Avoid specifying long messages outside the exception class
    "TRY400", # Use `logging.exception` instead of `logging.error`
    # Ignored due to performance: https://github.com/charliermarsh/ruff/issues/2923
#    "UP038", # Use `X | Y` in `isinstance` call instead of `(X, Y)`
#    "UP046", # Non PEP 695 generic class
#    "UP047", # Non PEP 696 generic function
#    "UP049", # Avoid private type parameter names

    # May conflict with the formatter, https://docs.astral.sh/ruff/formatter/#conflicting-lint-rules
    "W191",
    "E111",
    "E114",
    "E117",
    "D206",
    "D300",
    "Q",
    "COM812",
    "COM819",

    # Disabled because ruff does not understand type of __all__ generated by a function
    "PLE0605",
]


[tool.ruff.lint.isort]
force-sort-within-sections = true
known-first-party = [
    "homeassistant",
]
combine-as-imports = true
split-on-trailing-comma = false

[tool.ruff.lint.per-file-ignores]
# Temporary for BMS_BLE-HA
"tests/**" = ["SLF"]

[tool.ruff.lint.mccabe]
max-complexity = 25

[tool.pylint.main]
load-plugins = [
    "pylint_per_file_ignores"
]

[tool.pylint."messages control"]
per-file-ignores = [
    "tests/**:protected-access"
]
<|MERGE_RESOLUTION|>--- conflicted
+++ resolved
@@ -4,13 +4,8 @@
 
 [project]
 name = "aiobmsble"
-<<<<<<< HEAD
-version = "0.4.1"
+version = "0.5.0"
 requires-python = ">=3.13"
-=======
-version = "0.5.0"
-requires-python = ">=3.12"
->>>>>>> 121b7b3e
 description = "Asynchronous Python library to query battery management systems via Bluetooth Low Energy."
 readme = "README.md"
 authors = [
